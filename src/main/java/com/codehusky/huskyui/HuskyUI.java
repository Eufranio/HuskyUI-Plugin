/*
 * This file is part of HuskyUI.
 *
 * HuskyUI is free software: you can redistribute it and/or modify
 * it under the terms of the GNU General Public License as published by
 * the Free Software Foundation, either version 3 of the License, or
 * (at your option) any later version.
 *
 * HuskyUI is distributed in the hope that it will be useful,
 * but WITHOUT ANY WARRANTY; without even the implied warranty of
 * MERCHANTABILITY or FITNESS FOR A PARTICULAR PURPOSE.  See the
 * GNU General Public License for more details.
 *
 * You should have received a copy of the GNU General Public License
 * along with HuskyUI.  If not, see <http://www.gnu.org/licenses/>.
 */

package com.codehusky.huskyui;

import com.codehusky.huskyui.states.Page;
import com.codehusky.huskyui.states.action.ActionType;
import com.codehusky.huskyui.states.action.runnable.RunnableAction;
import com.codehusky.huskyui.states.action.runnable.UIRunnable;
import com.codehusky.huskyui.states.element.ActionableElement;
import com.codehusky.huskyui.states.element.Element;
import org.slf4j.Logger;
import org.slf4j.LoggerFactory;
import org.spongepowered.api.data.key.Keys;
import org.spongepowered.api.entity.Entity;
import org.spongepowered.api.entity.Item;
import org.spongepowered.api.entity.living.player.Player;
import org.spongepowered.api.event.Listener;
import org.spongepowered.api.event.Order;
import org.spongepowered.api.event.cause.Cause;
<<<<<<< HEAD
import org.spongepowered.api.event.cause.NamedCause;
import org.spongepowered.api.event.game.state.GameStartedServerEvent;
import org.spongepowered.api.event.item.inventory.InteractInventoryEvent;
=======
import org.spongepowered.api.event.entity.SpawnEntityEvent;
import org.spongepowered.api.event.entity.living.humanoid.player.RespawnPlayerEvent;
import org.spongepowered.api.event.filter.cause.Root;
import org.spongepowered.api.event.game.GameReloadEvent;
import org.spongepowered.api.event.game.state.GameStartedServerEvent;
import org.spongepowered.api.event.item.inventory.*;
import org.spongepowered.api.event.network.ClientConnectionEvent;
import org.spongepowered.api.item.ItemTypes;
import org.spongepowered.api.item.inventory.Inventory;
import org.spongepowered.api.item.inventory.InventoryArchetypes;
import org.spongepowered.api.item.inventory.ItemStack;
>>>>>>> 86c71b5a
import org.spongepowered.api.item.inventory.property.StringProperty;
import org.spongepowered.api.plugin.Plugin;
import org.spongepowered.api.plugin.PluginContainer;
import org.spongepowered.api.text.Text;
import org.spongepowered.api.text.format.TextColors;

import javax.annotation.Nonnull;
import javax.inject.Inject;
import java.util.ArrayList;
import java.util.HashMap;
import java.util.Optional;

/**
 * The HuskyUI class that gets loaded by Sponge at runtime.
 *
 * <p>Currently this class serves no real purpose except as
 * an easily accessible container for versioning and logging
 * data.</p>
 */
@Plugin(id = HuskyUI.PLUGIN_ID, name = HuskyUI.PLUGIN_NAME, version = HuskyUI.PLUGIN_VERSION,
        description = "A framework for Inventory UI.")
public class HuskyUI {

    @Inject
    private Metrics metrics;

    /**
     * The ID of HuskyUI for Sponge.
     */
    public static final String PLUGIN_ID = "huskyui";

    /**
     * The Name of HuskyUI for Sponge.
     */
    public static final String PLUGIN_NAME = "HuskyUI";

    /**
     * The Version of HuskyUI for Sponge.
     */
    public static final String PLUGIN_VERSION = "0.5.1";

    /**
     * The HuskyUI {@link Logger} used throughout the plugin.
     */
    private static final Logger LOGGER = LoggerFactory.getLogger(HuskyUI.class);


    private final ElementRegistry registry = new ElementRegistry();

    /**
     * Contains a reference to this (soft) singleton class.
     */
    private static HuskyUI instance;

    /**
     * References the {@link PluginContainer} that Sponge
     * creates for HuskyUI.
     */
    @Nonnull private final PluginContainer pluginContainer;

    /**
     * The main, generic {@link Cause} that gets passed to
     * Sponge during (or while creating) events.
     */
    private Cause genericCause;

    /**
     * The HuskyUI constructor.
     *
     * <p>Is intended to be called by Sponge's classloader.</p>
     *
     * @param pluginContainer the container for HuskyUI passed by Sponge
     */
    @Inject
    public HuskyUI(@Nonnull final PluginContainer pluginContainer) {
        HuskyUI.instance = this;
        this.pluginContainer = pluginContainer;
    }

    /**
     * Gets an instance of HuskyUI.
     *
     * @return an instance of HuskyUI
     */
    public static HuskyUI getInstance() {
        return HuskyUI.instance;
    }

    /**
     * Gets HuskyUI's plugin container created by Sponge.
     *
     * @return HuskyUI's plugin container
     */
    @Nonnull
    public PluginContainer getPluginContainer() {
        return this.pluginContainer;
    }


    /**
     * Gets the {@link Logger} used by HuskyUI.
     *
     * @return the Logger used by HuskyUI
     */
    public static Logger getLogger() {
        return LOGGER;
    }

    /**
<<<<<<< HEAD
     * Listens to {@link GameStartedServerEvent} passed by Sponge.
     *
     * <p>Its only purpose is to assign a {@link Cause} to
     * HuskyUI's generic cause.</p>
     *
     * @param event the event passed by Sponge
     */
    @Listener
    public void onGameStartedServer(@Nonnull final GameStartedServerEvent event) {
        this.genericCause = Cause.of(NamedCause.of("PluginContainer", this.pluginContainer));
    }

    public Cause getGenericCause() {
        return genericCause;
    }
=======
     *
     * @return HuskyUI Global Element Registry
     */
    public ElementRegistry getElementRegistry() {
        return registry;
    }

    /*@Listener
    public void serverStart(GameStartedServerEvent event){
        RunnableAction testAction = new RunnableAction(registry, ActionType.NONE,"");
        testAction.setRunnable(context -> {
            StateContainer container = new StateContainer();
            Page testPage = Page.builder()
                    .setTitle(Text.of(TextColors.GOLD,"Navigator"))
                    .setAutoPaging(true)
                    .addElement(new Element(
                            ItemStack.builder()
                                .itemType(ItemTypes.DIAMOND)
                                .add(Keys.DISPLAY_NAME,Text.of(TextColors.BLUE,"Diamond Rush"))
                                .build()
                            ))
                    .addElement(new Element(
                            ItemStack.builder()
                                    .itemType(ItemTypes.FIREWORKS)
                                    .add(Keys.DISPLAY_NAME,Text.of(TextColors.RED,"Fireworks Palooza"))
                                    .build()
                    ))
                    .addElement(new Element(
                            ItemStack.builder()
                                    .itemType(ItemTypes.MINECART)
                                    .add(Keys.DISPLAY_NAME,Text.of(TextColors.GRAY,"Roller Coasters"))
                                    .build()
                    ))
                    .build("testpage");
            container.setInitialState(testPage);
            container.launchFor(context.getObserver());
        });
        ActionableElement testElement = new ActionableElement(
                                            testAction,
                                            ItemStack.builder()
                                                    .itemType(ItemTypes.COMPASS)
                                                    .add(Keys.DISPLAY_NAME, Text.of(TextColors.GOLD,"Navigator"))
                                                    .build());

        registry.registerAutoElement(4,testElement);
        ItemStack litMC = ItemStack.builder()
                .itemType(ItemTypes.REDSTONE_TORCH)
                .add(Keys.DISPLAY_NAME,Text.of(TextColors.RED,"LitMC"))
                .build();
        registry.registerAutoElement(0,new Element(litMC));
        registry.registerAutoElement(8,new Element(litMC));

        registry.registerAutoElement(new Element(ItemStack.builder().itemType(ItemTypes.MINECART).add(Keys.DISPLAY_NAME,Text.of("movable 1")).build()));
        registry.registerAutoElement(new Element(ItemStack.builder().itemType(ItemTypes.MINECART).add(Keys.DISPLAY_NAME,Text.of("movable 2")).build()));
        registry.registerAutoElement(new Element(ItemStack.builder().itemType(ItemTypes.MINECART).add(Keys.DISPLAY_NAME,Text.of("movable 3")).build()));
    }*/

    /**
     * Handle auto-item delivery to player.
     *
     * @param event ClientConnectionEvent Join, when player is created into world.
     */
    @Listener
    public void onPlayerSpawn(ClientConnectionEvent.Join event){
        HashMap<Integer, ItemStack> items = registry.getAutoItems();
        HashMap<Integer, Integer> itemPositions = registry.getAutoItemLocations();
        if(itemPositions.size() > 0) {
            event.getTargetEntity().getInventory().clear();
            int slotNum = 0;
            for (Inventory slot : event.getTargetEntity().getInventory().slots()) {
                if (itemPositions.containsKey(slotNum)) {
                    slot.set(items.get(itemPositions.get(slotNum)));
                }/*else{
                slot.set(ItemStack.builder().itemType(ItemTypes.BARRIER).add(Keys.DISPLAY_NAME,Text.of("SLOTNUM " + slotNum)).build());
            }*/
                slotNum++;
            }
            for(int elementID: items.keySet()){
                if(!itemPositions.containsValue(elementID)){
                    event.getTargetEntity().getInventory().offer(items.get(elementID));
                }
            }
        }else{
            int slotNum = 0;
            for (Inventory slot : event.getTargetEntity().getInventory().slots()) {
                if (slot.peek().isPresent()) {
                    Optional<Integer> eleID = registry.getElementIDFromItemStack(slot.peek().get());
                    if(eleID.isPresent()){
                        slot.clear();
                    }
                }
                slotNum++;
            }
            for(int elementID: items.keySet()){
                if(!itemPositions.containsValue(elementID)){
                    event.getTargetEntity().getInventory().offer(items.get(elementID));
                }
            }
        }

    }

    /**
     * Handler for ActionableElement actions.
     *
     * @param event When a player interacts with an item with their secondary mouse button.
     */
    @Listener(order= Order.LAST)
    public void onElementInteract(InteractItemEvent event){
        Optional<Element> ele = registry.getElementFromItemStack(event.getItemStack().createStack());
        if(ele.isPresent()){
            if(event instanceof InteractItemEvent.Secondary) {
                if (ele.get() instanceof ActionableElement) {
                    ActionableElement aElement = ((ActionableElement) ele.get()).copy(registry);
                    aElement.getAction().setObserver((Player) event.getCause().root());
                    aElement.getAction().runAction("");
                }
            }
            event.setCancelled(true);
        }
    }


    /**
     * Handle item drops
     * @param event dispense event
     */
    @Listener
    public void onItemDrop(DropItemEvent.Dispense event){
        for(Entity e :event.getEntities()){
            if(e instanceof Item){
                ItemStack affectedStack = ((Item) e).getItemData().item().get().createStack();
                Optional<Integer> potentialID = registry.getElementIDFromItemStack(affectedStack);
                if(potentialID.isPresent()){
                    if(registry.elementExists(potentialID.get())){
                        event.setCancelled(true); //NOTHING should drop a registered item. >:(
                        //TODO: handle https://github.com/SpongePowered/SpongeCommon/issues/1678 properly w/ workaround
                    }
                }
            }
        }
    }

    /**
     * Handle item usage
     * @param event useitemstackevent.start
     */
    @Listener
    public void onItemUse(UseItemStackEvent.Start event){
        Optional<Integer> potentialID = registry.getElementIDFromItemStack(event.getItemStackInUse().createStack());
        if(potentialID.isPresent()){
            if(registry.elementExists(potentialID.get())){
                event.setCancelled(true);
            }
        }
    }

    /**
     * Handle inventory clicks
     * @param event clickinvevent
     */
    @Listener(order = Order.PRE)
    public void onItemClick(ClickInventoryEvent event){

        if( event instanceof ClickInventoryEvent.Primary ||
            event instanceof ClickInventoryEvent.Secondary ||
            event instanceof ClickInventoryEvent.Shift||
            event instanceof ClickInventoryEvent.Creative){

            ItemStack affected;
            if(event.getTransactions().isEmpty()){
                System.out.println(event);
            }
            affected= event.getTransactions().get(0).getOriginal().createStack();
            if(event instanceof  ClickInventoryEvent.Shift || (affected.getType() == ItemTypes.AIR || affected.getType() == ItemTypes.NONE) ){
                affected = event.getTransactions().get(0).getDefault().createStack();
            }
            Optional<Integer> potentialID = registry.getElementIDFromItemStack(affected);
            if(potentialID.isPresent()){
                if(registry.elementExists(potentialID.get())){
                    if(registry.isElementAuto(potentialID.get())){
                        if(event.getTransactions().get(0).getSlot().parent().getArchetype().equals(InventoryArchetypes.PLAYER)){
                            if(registry.isElementFixedAuto(potentialID.get())) {
                                event.setCancelled(true);
                            }
                        }else{
                            event.setCancelled(true);
                        }
                    }
                }
            }
        }
    }


>>>>>>> 86c71b5a
}<|MERGE_RESOLUTION|>--- conflicted
+++ resolved
@@ -32,11 +32,6 @@
 import org.spongepowered.api.event.Listener;
 import org.spongepowered.api.event.Order;
 import org.spongepowered.api.event.cause.Cause;
-<<<<<<< HEAD
-import org.spongepowered.api.event.cause.NamedCause;
-import org.spongepowered.api.event.game.state.GameStartedServerEvent;
-import org.spongepowered.api.event.item.inventory.InteractInventoryEvent;
-=======
 import org.spongepowered.api.event.entity.SpawnEntityEvent;
 import org.spongepowered.api.event.entity.living.humanoid.player.RespawnPlayerEvent;
 import org.spongepowered.api.event.filter.cause.Root;
@@ -48,7 +43,6 @@
 import org.spongepowered.api.item.inventory.Inventory;
 import org.spongepowered.api.item.inventory.InventoryArchetypes;
 import org.spongepowered.api.item.inventory.ItemStack;
->>>>>>> 86c71b5a
 import org.spongepowered.api.item.inventory.property.StringProperty;
 import org.spongepowered.api.plugin.Plugin;
 import org.spongepowered.api.plugin.PluginContainer;
@@ -158,23 +152,6 @@
     }
 
     /**
-<<<<<<< HEAD
-     * Listens to {@link GameStartedServerEvent} passed by Sponge.
-     *
-     * <p>Its only purpose is to assign a {@link Cause} to
-     * HuskyUI's generic cause.</p>
-     *
-     * @param event the event passed by Sponge
-     */
-    @Listener
-    public void onGameStartedServer(@Nonnull final GameStartedServerEvent event) {
-        this.genericCause = Cause.of(NamedCause.of("PluginContainer", this.pluginContainer));
-    }
-
-    public Cause getGenericCause() {
-        return genericCause;
-    }
-=======
      *
      * @return HuskyUI Global Element Registry
      */
@@ -370,5 +347,4 @@
     }
 
 
->>>>>>> 86c71b5a
 }